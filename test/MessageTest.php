<?php
/**
 * Zend Framework
 *
 * LICENSE
 *
 * This source file is subject to the new BSD license that is bundled
 * with this package in the file LICENSE.txt.
 * It is also available through the world-wide-web at this URL:
 * http://framework.zend.com/license/new-bsd
 * If you did not receive a copy of the license and are unable to
 * obtain it through the world-wide-web, please send an email
 * to license@zend.com so we can send you a copy immediately.
 *
 * @category   Zend
 * @package    Zend_Validator
 * @subpackage UnitTests
 * @copyright  Copyright (c) 2005-2010 Zend Technologies USA Inc. (http://www.zend.com)
 * @license    http://framework.zend.com/license/new-bsd     New BSD License
 */

/**
 * @namespace
 */
namespace ZendTest\Validator;
use Zend\Validator;

/**
<<<<<<< HEAD
=======
 * @see Zend_Validator_StringLength
 */

/**
>>>>>>> 133976cc
 * @category   Zend
 * @package    Zend_Validator
 * @subpackage UnitTests
 * @copyright  Copyright (c) 2005-2010 Zend Technologies USA Inc. (http://www.zend.com)
 * @license    http://framework.zend.com/license/new-bsd     New BSD License
 * @group      Zend_Validator
 */
class MessageTest extends \PHPUnit_Framework_TestCase
{
    /**
     * Default instance created for all test methods
     *
     * @var Zend_Validator_StringLength
     */
    protected $_validator;

    /**
     * Creates a new Zend_Validator_StringLength object for each test method
     *
     * @return void
     */
    public function setUp()
    {
        $this->_validator = new Validator\StringLength(4, 8);
    }

    /**
     * Ensures that we can change a specified message template by its key
     * and that this message is returned when the input is invalid.
     *
     * @return void
     */
    public function testSetMessage()
    {
        $inputInvalid = 'abcdefghij';
        $this->assertFalse($this->_validator->isValid($inputInvalid));
        $messages = $this->_validator->getMessages();
        $this->assertEquals("'$inputInvalid' is more than 8 characters long", current($messages));

        $this->_validator->setMessage(
            'Your value is too long',
            Validator\StringLength::TOO_LONG
        );

        $this->assertFalse($this->_validator->isValid('abcdefghij'));
        $messages = $this->_validator->getMessages();
        $this->assertEquals('Your value is too long', current($messages));
    }

    /**
     * Ensures that if we don't specify the message key, it uses
     * the first one in the list of message templates.
     * In the case of Zend_Validate_StringLength, TOO_SHORT is
     * the one we should expect to change.
     *
     * @return void
     */
    public function testSetMessageDefaultKey()
    {
        $this->_validator->setMessage(
            'Your value is too short', Validator\StringLength::TOO_SHORT
        );

        $this->assertFalse($this->_validator->isValid('abc'));
        $messages = $this->_validator->getMessages();
        $this->assertEquals('Your value is too short', current($messages));
        $errors = $this->_validator->getErrors();
        $this->assertEquals(Validator\StringLength::TOO_SHORT, current($errors));
    }

    /**
     * Ensures that we can include the %value% parameter in the message,
     * and that it is substituted with the value we are validating.
     *
     * @return void
     */
    public function testSetMessageWithValueParam()
    {
        $this->_validator->setMessage(
            "Your value '%value%' is too long",
            Validator\StringLength::TOO_LONG
        );

        $inputInvalid = 'abcdefghij';
        $this->assertFalse($this->_validator->isValid($inputInvalid));
        $messages = $this->_validator->getMessages();
        $this->assertEquals("Your value '$inputInvalid' is too long", current($messages));
    }

    /**
     * Ensures that we can include another parameter, defined on a
     * class-by-class basis, in the message string.
     * In the case of Zend_Validate_StringLength, one such parameter
     * is %max%.
     *
     * @return void
     */
    public function testSetMessageWithOtherParam()
    {
        $this->_validator->setMessage(
            'Your value is too long, it should be no longer than %max%',
            Validator\StringLength::TOO_LONG
        );

        $inputInvalid = 'abcdefghij';
        $this->assertFalse($this->_validator->isValid($inputInvalid));
        $messages = $this->_validator->getMessages();
        $this->assertEquals('Your value is too long, it should be no longer than 8', current($messages));
    }

    /**
     * Ensures that if we set a parameter in the message that is not
     * known to the validator class, it is not changed; %shazam% is
     * left as literal text in the message.
     *
     * @return void
     */
    public function testSetMessageWithUnknownParam()
    {
        $this->_validator->setMessage(
            'Your value is too long, and btw, %shazam%!',
            Validator\StringLength::TOO_LONG
        );

        $inputInvalid = 'abcdefghij';
        $this->assertFalse($this->_validator->isValid($inputInvalid));
        $messages = $this->_validator->getMessages();
        $this->assertEquals('Your value is too long, and btw, %shazam%!', current($messages));
    }

    /**
     * Ensures that the validator throws an exception when we
     * try to set a message for a key that is unknown to the class.
     *
     * @return void
     */
    public function testSetMessageExceptionInvalidKey()
    {
        $keyInvalid = 'invalidKey';
        
        $this->setExpectedException('Zend\Validator\Exception\InvalidArgumentException', 'No message template exists for key');
        $this->_validator->setMessage(
            'Your value is too long',
            $keyInvalid
        );
    }

    /**
     * Ensures that we can set more than one message at a time,
     * by passing an array of key/message pairs.  Both messages
     * should be defined.
     *
     * @return void
     */
    public function testSetMessages()
    {
        $this->_validator->setMessages(
            array(
                Validator\StringLength::TOO_LONG  => 'Your value is too long',
                Validator\StringLength::TOO_SHORT => 'Your value is too short'
            )
        );

        $this->assertFalse($this->_validator->isValid('abcdefghij'));
        $messages = $this->_validator->getMessages();
        $this->assertEquals('Your value is too long', current($messages));

        $this->assertFalse($this->_validator->isValid('abc'));
        $messages = $this->_validator->getMessages();
        $this->assertEquals('Your value is too short', current($messages));
    }

    /**
     * Ensures that the magic getter gives us access to properties
     * that are permitted to be substituted in the message string.
     * The access is by the parameter name, not by the protected
     * property variable name.
     *
     * @return void
     */
    public function testGetProperty()
    {
        $this->_validator->setMessage(
            'Your value is too long',
            Validator\StringLength::TOO_LONG
        );

        $inputInvalid = 'abcdefghij';

        $this->assertFalse($this->_validator->isValid($inputInvalid));
        $messages = $this->_validator->getMessages();
        $this->assertEquals('Your value is too long', current($messages));

        $this->assertEquals($inputInvalid, $this->_validator->value);
        $this->assertEquals(8, $this->_validator->max);
        $this->assertEquals(4, $this->_validator->min);
    }

    /**
     * Ensures that the class throws an exception when we try to
     * access a property that doesn't exist as a parameter.
     *
     * @return void
     */
    public function testGetPropertyException()
    {
        $this->_validator->setMessage(
            'Your value is too long',
            Validator\StringLength::TOO_LONG
        );

        $this->assertFalse($this->_validator->isValid('abcdefghij'));
        $messages = $this->_validator->getMessages();
        $this->assertEquals('Your value is too long', current($messages));

        $this->setExpectedException('Zend\Validator\Exception\InvalidArgumentException', 'No property exists by the name ');
        $property = $this->_validator->unknownProperty;
    }

    /**
     * Ensures that the getError() function returns an array of
     * message key values corresponding to the messages.
     *
     * @return void
     */
    public function testGetErrors()
    {
        $inputInvalid = 'abcdefghij';
        $this->assertFalse($this->_validator->isValid($inputInvalid));

        $messages = $this->_validator->getMessages();
        $this->assertEquals("'$inputInvalid' is more than 8 characters long", current($messages));

        $errors = $this->_validator->getErrors();
        $this->assertEquals(Validator\StringLength::TOO_LONG, current($errors));
    }

    /**
     * Ensures that getMessageVariables() returns an array of
     * strings and that these strings that can be used as variables
     * in a message.
     */
    public function testGetMessageVariables()
    {
        $vars = $this->_validator->getMessageVariables();

        $this->assertType('array', $vars);
        $this->assertEquals(array('min', 'max'), $vars);
        $message = 'variables: %notvar% ';
        foreach ($vars as $var) {
            $message .= "%$var% ";
        }
        $this->_validator->setMessage($message, Validator\StringLength::TOO_SHORT);

        $this->assertFalse($this->_validator->isValid('abc'));
        $messages = $this->_validator->getMessages();
        $this->assertEquals('variables: %notvar% 4 8 ', current($messages));
    }

}<|MERGE_RESOLUTION|>--- conflicted
+++ resolved
@@ -26,13 +26,6 @@
 use Zend\Validator;
 
 /**
-<<<<<<< HEAD
-=======
- * @see Zend_Validator_StringLength
- */
-
-/**
->>>>>>> 133976cc
  * @category   Zend
  * @package    Zend_Validator
  * @subpackage UnitTests
