--- conflicted
+++ resolved
@@ -26,13 +26,6 @@
 use Zend\Validator\File;
 use Zend\Validator;
 
-<<<<<<< HEAD
-=======
-/**
- * @see Zend_Validator_File_WordCount
- */
-
->>>>>>> 133976cc
 /**
  * @category   Zend
  * @package    Zend_Validator_File
@@ -43,10 +36,6 @@
  */
 class WordCountTest extends \PHPUnit_Framework_TestCase
 {
-<<<<<<< HEAD
-
-=======
->>>>>>> 133976cc
     /**
      * Ensures that the validator follows expected behavior
      *
