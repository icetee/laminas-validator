--- conflicted
+++ resolved
@@ -98,18 +98,8 @@
      */
     public function testBadPattern()
     {
-<<<<<<< HEAD
         $this->setExpectedException('Zend\Validator\Exception\InvalidArgumentException', 'Internal error while');
         $validator = new Validator\Regex('/');
-=======
-        try {
-            $validator = new Validator\Regex('/');
-            $validator->isValid('anything');
-            $this->fail('Expected Zend_Validator_Exception not thrown for bad pattern');
-        } catch (Validator\Exception $e) {
-            $this->assertContains('Internal error while', $e->getMessage());
-        }
->>>>>>> 133976cc
     }
 
     /**
