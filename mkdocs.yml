--- conflicted
+++ resolved
@@ -61,11 +61,7 @@
             - WordCount: validators/file/word-count.md
 site_name: laminas-validator
 site_description: "Validation classes for a wide range of domains, and the ability to chain validators to create complex validation criteria."
-<<<<<<< HEAD
-repo_url: 'https://github.com/laminas/laminas-validator'
-=======
 repo_url: 'https://github.com/laminas/laminas-validator'
 extra:
     project: Components
-    project_url: 'https://docs.laminas.dev'
->>>>>>> e1a34a77
+    project_url: 'https://docs.laminas.dev'