--- conflicted
+++ resolved
@@ -2,11 +2,25 @@
 
 All notable changes to this project will be documented in this file, in reverse chronological order by release.
 
-<<<<<<< HEAD
 ## 2.9.0 - TBD
-=======
+
+### Added
+
+- Nothing.
+
+### Deprecated
+
+- Nothing.
+
+### Removed
+
+- Nothing.
+
+### Fixed
+
+- Nothing.
+
 ## 2.8.2 - TBD
->>>>>>> 79f076a1
 
 ### Added
 
