--- conflicted
+++ resolved
@@ -2,44 +2,29 @@
 
 All notable changes to this project will be documented in this file, in reverse chronological order by release.
 
-<<<<<<< HEAD
 ## 2.15.0 - TBD
-=======
-## 2.14.5 - TBD
->>>>>>> 6d0d6817
-
-### Added
-
-- Nothing.
-
-### Changed
-
-- Nothing.
-
-### Deprecated
-
-- Nothing.
-
-### Removed
-
-- Nothing.
-
-### Fixed
-
-- Nothing.
-
-<<<<<<< HEAD
-=======
+
+### Added
+
+- Nothing.
+
+### Changed
+
+- Nothing.
+
+### Deprecated
+
+- Nothing.
+
+### Removed
+
+- Nothing.
+
+### Fixed
+
+- Nothing.
+
 ## 2.14.4 - 2021-01-24
-
-
------
-
-### Release Notes for [2.14.4](https://github.com/laminas/laminas-validator/milestone/11)
-
-2.14.x bugfix release (patch)
-
-### 2.14.4
 
 - Total issues resolved: **0**
 - Total pull requests resolved: **1**
@@ -51,15 +36,6 @@
 
 ## 2.14.3 - 2021-01-24
 
-
------
-
-### Release Notes for [2.14.3](https://github.com/laminas/laminas-validator/milestone/10)
-
-2.14.x bugfix release (patch)
-
-### 2.14.3
-
 - Total issues resolved: **0**
 - Total pull requests resolved: **1**
 - Total contributors: **1**
@@ -70,15 +46,6 @@
 
 ## 2.14.2 - 2021-01-22
 
-
------
-
-### Release Notes for [2.14.2](https://github.com/laminas/laminas-validator/milestone/9)
-
-2.14.x bugfix release (patch)
-
-### 2.14.2
-
 - Total issues resolved: **1**
 - Total pull requests resolved: **1**
 - Total contributors: **1**
@@ -87,7 +54,6 @@
 
  - [87: Removed hardcoded `version` field from `composer.json`](https://github.com/laminas/laminas-validator/pull/87) thanks to @Ocramius
 
->>>>>>> 6d0d6817
 ## 2.14.1 - 2021-01-13
 
 ### Fixed
@@ -236,7 +202,7 @@
 
 - [#57](https://github.com/laminas/laminas-validator/pull/57) removes redundant third argument in `UndisclosedPassword` validator constructor.
 
-- [#53](https://github.com/laminas/laminas-validator/pull/53) fixes `UndisclosedPassword` validator to call parent constructor on instantiation. 
+- [#53](https://github.com/laminas/laminas-validator/pull/53) fixes `UndisclosedPassword` validator to call parent constructor on instantiation.
 
 ## 2.13.1 - 2020-01-15
 
@@ -315,7 +281,7 @@
 - [zendframework/zend-validator#277](https://github.com/zendframework/zend-validator/pull/277) fixes `File\Hash` validator in case
   when the file hash contains only digits.
 
-- [zendframework/zend-validator#277](https://github.com/zendframework/zend-validator/pull/277) fixes `File\Hash` validator to match 
+- [zendframework/zend-validator#277](https://github.com/zendframework/zend-validator/pull/277) fixes `File\Hash` validator to match
   hash with the given hashing algorithm.
 
 ## 2.12.1 - 2019-10-12
@@ -647,7 +613,7 @@
   `"suggest"` clauses in `composer.json`, since some dependencies are not always
   required, and may lead to runtime failures.
 - [zendframework/zend-validator#66](https://github.com/zendframework/zend-validator/pull/66) fixed
-  EmailAddress validator applying IDNA conversion to local part 
+  EmailAddress validator applying IDNA conversion to local part
 - [zendframework/zend-validator#88](https://github.com/zendframework/zend-validator/pull/88) fixed NotEmpty
   validator incorrectly applying types bitmaps
 - [zendframework/zend-validator#150](https://github.com/zendframework/zend-validator/pull/150) fixed Hostname
