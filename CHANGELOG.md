# Changelog

All notable changes to this project will be documented in this file, in reverse chronological order by release.

## 2.9.0 - 2017-03-17

### Added

- [#78](https://github.com/zendframework/zend-validator/pull/78) added
  `%length%` as an optional message variable in StringLength validator

### Deprecated

- Nothing.

### Removed

- [#151](https://github.com/zendframework/zend-validator/pull/151) dropped
  php 5.5 support

### Fixed

- [#147](https://github.com/zendframework/zend-validator/issues/147)
  [#148](https://github.com/zendframework/zend-validator/pull/148) adds further
  `"suggest"` clauses in `composer.json`, since some dependencies are not always
  required, and may lead to runtime failures.
- [#66](https://github.com/zendframework/zend-validator/pull/66) fixed
  EmailAddress validator applying IDNA conversion to local part 
- [#88](https://github.com/zendframework/zend-validator/pull/88) fixed NotEmpty
  validator incorrectly applying types bitmaps
- [#150](https://github.com/zendframework/zend-validator/pull/150) fixed Hostname
<<<<<<< HEAD
  validator not allowiing some characters in .dk IDN

=======
  validator not allowing some characters in .dk IDN
>>>>>>> 462bc0f8

## 2.8.2 - 2017-01-29

### Added

- [#110](https://github.com/zendframework/zend-validator/pull/110) adds new
  Mastercard 2-series BINs

### Deprecated

- Nothing.

### Removed

- Nothing.

### Fixed

- [#81](https://github.com/zendframework/zend-validator/pull/81) registers the
  Uuid validator into ValidatorPluginManager.

## 2.8.1 - 2016-06-23

### Added

- Nothing.

### Deprecated

- Nothing.

### Removed

- Nothing.

### Fixed

- [#92](https://github.com/zendframework/zend-validator/pull/92) adds message
  templates to the `ExcludeMimeType` validator, to allow differentiating
  validation error messages from the `MimeType` validator.

## 2.8.0 - 2016-05-16

### Added

- [#58](https://github.com/zendframework/zend-validator/pull/58) adds a new
  `Uuid` validator, capable of validating if Versions 1-5 UUIDs are well-formed.
- [#64](https://github.com/zendframework/zend-validator/pull/64) ports
  `Zend\ModuleManager\Feature\ValidatorProviderInterface` to
  `Zend\Validator\ValidatorProviderInterface`, and updates the `Module::init()`
  to typehint against the new interface instead of the one from
  zend-modulemanager. Applications targeting zend-mvc v3 can start updating
  their code to implement the new interface, or simply duck-type against it.

### Deprecated

- Nothing.

### Removed

- Nothing.

### Fixed

- Nothing.

## 2.7.3 - 2016-05-16

### Added

- [#67](https://github.com/zendframework/zend-validator/pull/67) adds support
  for Punycoded top-level domains in the `Hostname` validator.
- [#79](https://github.com/zendframework/zend-validator/pull/79) adds and
  publishes the documentation to https://zendframework.github.io/zend-validator/

### Deprecated

- Nothing.

### Removed

- Nothing.

### Fixed

- Nothing.

## 2.7.2 - 2016-04-18

### Added

- Nothing.

### Deprecated

- Nothing.

### Removed

- Nothing.

### Fixed

- [#65](https://github.com/zendframework/zend-validator/pull/65) fixes the
  `Module::init()` method to properly receive a `ModuleManager` instance, and
  not expect a `ModuleEvent`.

## 2.7.1 - 2016-04-06

### Added

- Nothing.

### Deprecated

- Nothing.

### Removed

- Nothing.

### Fixed

- This release updates the TLD list to the latest version from the IANA.

## 2.7.0 - 2016-04-06

### Added

- [#63](https://github.com/zendframework/zend-validator/pull/63) exposes the
  package as a ZF component and/or generic configuration provider, by adding the
  following:
  - `ValidatorPluginManagerFactory`, which can be consumed by container-interop /
    zend-servicemanager to create and return a `ValidatorPluginManager` instance.
  - `ConfigProvider`, which maps the service `ValidatorManager` to the above
    factory.
  - `Module`, which does the same as `ConfigProvider`, but specifically for
    zend-mvc applications. It also provices a specification to
    `Zend\ModuleManager\Listener\ServiceListener` to allow modules to provide
    validator configuration.

### Deprecated

- Nothing.

### Removed

- Nothing.

### Fixed

- Nothing.

## 2.6.0 - 2016-02-17

### Added

- [#18](https://github.com/zendframework/zend-validator/pull/18) adds a `GpsPoint`
  validator for validating GPS coordinates.
- [#47](https://github.com/zendframework/zend-validator/pull/47) adds two new
  classes, `Zend\Validator\Isbn\Isbn10` and `Isbn13`; these classes are the
  result of an extract class refactoring, and contain the logic specific to
  calcualting the checksum for each ISBN style. `Zend\Validator\Isbn` now
  instantiates the appropriate one and invokes it.
- [#46](https://github.com/zendframework/zend-validator/pull/46) updates
  `Zend\Validator\Db\AbstractDb` to implement `Zend\Db\Adapter\AdapterAwareInterface`,
  by composing `Zend\Db\Adapter\AdapterAwareTrait`.

### Deprecated

- Nothing.

### Removed

- [#55](https://github.com/zendframework/zend-validator/pull/55) removes some
  checks for `safe_mode` within the `MimeType` validator, as `safe_mode` became
  obsolete starting with PHP 5.4.

### Fixed

- [#45](https://github.com/zendframework/zend-validator/pull/45) fixes aliases
  mapping the deprecated `Float` and `Int` validators to their `Is*` counterparts.
- [#49](https://github.com/zendframework/zend-validator/pull/49)
  [#50](https://github.com/zendframework/zend-validator/pull/50), and
  [#51](https://github.com/zendframework/zend-validator/pull/51) update the
  code to be forwards-compatible with zend-servicemanager and zend-stdlib v3.
- [#56](https://github.com/zendframework/zend-validator/pull/56) fixes the regex
  in the `Ip` validator to escape `.` characters used as IP delimiters.

## 2.5.4 - 2016-02-17

### Added

- Nothing.

### Deprecated

- Nothing.

### Removed

- Nothing.

### Fixed

- [#44](https://github.com/zendframework/zend-validator/pull/44) corrects the
  grammar on the `NOT_GREATER_INCLUSIVE` validation error message.
- [#45](https://github.com/zendframework/zend-validator/pull/45) adds normalized
  aliases for the i18n isfloat/isint validators.
- Updates the hostname validator regexes per the canonical service on which they
  are based.
- [#52](https://github.com/zendframework/zend-validator/pull/52) updates the
  `Barcode` validator to cast empty options passed to the constructor to an
  empty array, fixing type mismatch errors.
- [#54](https://github.com/zendframework/zend-validator/pull/54) fixes the IP
  address detection in the `Hostname` validator to ensure that IPv6 is detected
  correctly.
- [#56](https://github.com/zendframework/zend-validator/pull/56) updates the
  regexes used by the `IP` validator when comparing ipv4 addresses to ensure a
  literal `.` is tested between network segments.

## 2.5.3 - 2015-09-03

### Added

- [#30](https://github.com/zendframework/zend-validator/pull/30) adds tooling to
  ensure that the Hostname TLD list stays up-to-date as changes are pushed for
  the repository.

### Deprecated

- Nothing.

### Removed

- Nothing.

### Fixed

- [#17](https://github.com/zendframework/zend-validator/pull/17) and
  [#29](https://github.com/zendframework/zend-validator/pull/29) provide more
  test coverage, and fix a number of edge cases, primarily in validator option
  verifications.
- [#26](https://github.com/zendframework/zend-validator/pull/26) fixes tests for
  `StaticValidator` such that they make correct assertions now. In doing so, we
  determined that it was possible to pass an indexed array of options, which
  could lead to unexpected results, often leading to false positives when
  validating. To correct this situation, `StaticValidator::execute()` now raises
  an `InvalidArgumentException` when an indexed array is detected for the
  `$options` argument.
- [#35](https://github.com/zendframework/zend-validator/pull/35) modifies the
  `NotEmpty` validator to no longer treat the float `0.0` as an empty value for
  purposes of validation.
- [#25](https://github.com/zendframework/zend-validator/pull/25) fixes the
  `Date` validator to check against `DateTimeImmutable` and not
  `DateTimeInterface` (as PHP has restrictions currently on how the latter can
  be used).

## 2.5.2 - 2015-07-16

### Added

- [#8](https://github.com/zendframework/zend-validator/pull/8) adds a "strict"
  configuration option; when enabled (the default), the length of the address is
  checked to ensure it follows the specification.

### Deprecated

- Nothing.

### Removed

- Nothing.

### Fixed

- [#8](https://github.com/zendframework/zend-validator/pull/8) fixes bad
  behavior on the part of the `idn_to_utf8()` function, returning the original
  address in the case that the function fails.
- [#11](https://github.com/zendframework/zend-validator/pull/11) fixes
  `ValidatorChain::prependValidator()` so that it works on HHVM.
- [#12](https://github.com/zendframework/zend-validator/pull/12) adds "6772" to
  the Maestro range of the `CreditCard` validator.<|MERGE_RESOLUTION|>--- conflicted
+++ resolved
@@ -29,12 +29,7 @@
 - [#88](https://github.com/zendframework/zend-validator/pull/88) fixed NotEmpty
   validator incorrectly applying types bitmaps
 - [#150](https://github.com/zendframework/zend-validator/pull/150) fixed Hostname
-<<<<<<< HEAD
-  validator not allowiing some characters in .dk IDN
-
-=======
   validator not allowing some characters in .dk IDN
->>>>>>> 462bc0f8
 
 ## 2.8.2 - 2017-01-29
 
