<?php
/**
 * Zend Framework (http://framework.zend.com/)
 *
 * @link      http://github.com/zendframework/zf2 for the canonical source repository
 * @copyright Copyright (c) 2005-2014 Zend Technologies USA Inc. (http://www.zend.com)
 * @license   http://framework.zend.com/license/new-bsd New BSD License
 */

namespace Zend\Validator\File;

use Zend\Validator\AbstractValidator;
use Zend\Validator\Exception;

/**
 * Validator for counting all words in a file
 */
class WordCount extends AbstractValidator
{
    /**
     * @const string Error constants
     */
    const TOO_MUCH  = 'fileWordCountTooMuch';
    const TOO_LESS  = 'fileWordCountTooLess';
    const NOT_FOUND = 'fileWordCountNotFound';

    /**
     * @var array Error message templates
     */
    protected $messageTemplates = array(
        self::TOO_MUCH => "Too many words, maximum '%max%' are allowed but '%count%' were counted",
        self::TOO_LESS => "Too few words, minimum '%min%' are expected but '%count%' were counted",
        self::NOT_FOUND => "File is not readable or does not exist",
    );

    /**
     * @var array Error message template variables
     */
    protected $messageVariables = array(
        'min'   => array('options' => 'min'),
        'max'   => array('options' => 'max'),
        'count' => 'count'
    );

    /**
     * Word count
     *
     * @var int
     */
    protected $count;

    /**
     * Options for this validator
     *
     * @var array
     */
    protected $options = array(
        'min' => null,  // Minimum word count, if null there is no minimum word count
        'max' => null,  // Maximum word count, if null there is no maximum word count
    );

    /**
     * Sets validator options
     *
     * Min limits the word count, when used with max=null it is the maximum word count
     * It also accepts an array with the keys 'min' and 'max'
     *
     * If $options is an integer, it will be used as maximum word count
     * As Array is accepts the following keys:
     * 'min': Minimum word count
     * 'max': Maximum word count
     *
     * @param  int|array|\Traversable $options Options for the adapter
     */
    public function __construct($options = null)
    {
        if (is_string($options) || is_numeric($options)) {
            $options = array('max' => $options);
        }

        if (1 < func_num_args()) {
            $options['min'] = func_get_arg(0);
            $options['max'] = func_get_arg(1);
        }

        parent::__construct($options);
    }

    /**
     * Returns the minimum word count
     *
     * @return int
     */
    public function getMin()
    {
        return $this->options['min'];
    }

    /**
     * Sets the minimum word count
     *
     * @param  int|array $min The minimum word count
     * @return WordCount Provides a fluent interface
     * @throws Exception\InvalidArgumentException When min is greater than max
     */
    public function setMin($min)
    {
        if (is_array($min) and isset($min['min'])) {
            $min = $min['min'];
        }

        if (!is_string($min) and !is_numeric($min)) {
            throw new Exception\InvalidArgumentException('Invalid options to validator provided');
        }

        $min = (int) $min;
        if (($this->getMax() !== null) && ($min > $this->getMax())) {
            throw new Exception\InvalidArgumentException(
<<<<<<< HEAD
                "The minimum must be less than or equal to the maximum word count, but {$min} > {$this->getMax()}"
=======
                "The minimum must be less than or equal to the maximum word count, but $min > {$this->getMax()}"
>>>>>>> 8f651da8
            );
        }

        $this->options['min'] = $min;
        return $this;
    }

    /**
     * Returns the maximum word count
     *
     * @return int
     */
    public function getMax()
    {
        return $this->options['max'];
    }

    /**
     * Sets the maximum file count
     *
     * @param  int|array $max The maximum word count
     * @return WordCount Provides a fluent interface
     * @throws Exception\InvalidArgumentException When max is smaller than min
     */
    public function setMax($max)
    {
        if (is_array($max) and isset($max['max'])) {
            $max = $max['max'];
        }

        if (!is_string($max) and !is_numeric($max)) {
            throw new Exception\InvalidArgumentException('Invalid options to validator provided');
        }

        $max = (int) $max;
        if (($this->getMin() !== null) && ($max < $this->getMin())) {
            throw new Exception\InvalidArgumentException(
<<<<<<< HEAD
                "The maximum must be greater than or equal to the minimum word count, but {$max} < {$this->getMin()}"
=======
                "The maximum must be greater than or equal to the minimum word count, but $max < {$this->getMin()}"
>>>>>>> 8f651da8
            );
        }

        $this->options['max'] = $max;
        return $this;
    }

    /**
     * Returns true if and only if the counted words are at least min and
     * not bigger than max (when max is not null).
     *
     * @param  string|array $value Filename to check for word count
     * @param  array        $file  File data from \Zend\File\Transfer\Transfer (optional)
     * @return bool
     */
    public function isValid($value, $file = null)
    {
        if (is_string($value) && is_array($file)) {
            // Legacy Zend\Transfer API support
            $filename = $file['name'];
            $file     = $file['tmp_name'];
        } elseif (is_array($value)) {
            if (!isset($value['tmp_name']) || !isset($value['name'])) {
                throw new Exception\InvalidArgumentException(
                    'Value array must be in $_FILES format'
                );
            }
            $file     = $value['tmp_name'];
            $filename = $value['name'];
        } else {
            $file     = $value;
            $filename = basename($file);
        }
        $this->setValue($filename);

        // Is file readable ?
        if (empty($file) || false === stream_resolve_include_path($file)) {
            $this->error(self::NOT_FOUND);
            return false;
        }

        $content     = file_get_contents($file);
        $this->count = str_word_count($content);
        if (($this->getMax() !== null) && ($this->count > $this->getMax())) {
            $this->error(self::TOO_MUCH);
            return false;
        }

        if (($this->getMin() !== null) && ($this->count < $this->getMin())) {
            $this->error(self::TOO_LESS);
            return false;
        }

        return true;
    }
}<|MERGE_RESOLUTION|>--- conflicted
+++ resolved
@@ -116,11 +116,7 @@
         $min = (int) $min;
         if (($this->getMax() !== null) && ($min > $this->getMax())) {
             throw new Exception\InvalidArgumentException(
-<<<<<<< HEAD
-                "The minimum must be less than or equal to the maximum word count, but {$min} > {$this->getMax()}"
-=======
                 "The minimum must be less than or equal to the maximum word count, but $min > {$this->getMax()}"
->>>>>>> 8f651da8
             );
         }
 
@@ -158,11 +154,7 @@
         $max = (int) $max;
         if (($this->getMin() !== null) && ($max < $this->getMin())) {
             throw new Exception\InvalidArgumentException(
-<<<<<<< HEAD
-                "The maximum must be greater than or equal to the minimum word count, but {$max} < {$this->getMin()}"
-=======
                 "The maximum must be greater than or equal to the minimum word count, but $max < {$this->getMin()}"
->>>>>>> 8f651da8
             );
         }
 
